--- conflicted
+++ resolved
@@ -142,11 +142,7 @@
     bool_t bResult = pdFALSE;
     char pcJobTopic[ OTA_MAX_TOPIC_LEN ];
     IotMqttSubscription_t stJobsSubscription;
-<<<<<<< HEAD
     OTA_ConnectionContext_t * pvConnContext = pxAgentCtx->pvConnectionContext;
-=======
-	OTA_ConnectionContext_t* pvConnContext = pxAgentCtx->pvConnectionContext;
->>>>>>> 94b3363e
 
     /* Clear subscription struct and set common parameters for job topics used by OTA. */
     memset( &stJobsSubscription, 0, sizeof( stJobsSubscription ) );
@@ -229,11 +225,7 @@
         {
 			xUnSub.pTopicFilter = ( const char * ) pcOTA_RxStreamTopic;
 
-<<<<<<< HEAD
             if( IotMqtt_TimedUnsubscribe( ( ( OTA_ConnectionContext_t * ) pxAgentCtx->pvConnectionContext )->pvControlClient,
-=======
-            if( IotMqtt_TimedUnsubscribe( ( ( OTA_ConnectionContext_t* )pxAgentCtx->pvConnectionContext )->pvControlClient,
->>>>>>> 94b3363e
                                           &xUnSub,
                                           1, /* Subscriptions count */
                                           0, /* flags */
@@ -266,11 +258,7 @@
     IotMqttSubscription_t xUnSub;
     IotMqttOperation_t paUnubscribeOperation[ 2 ] = { NULL };
     char pcJobTopic[ OTA_MAX_TOPIC_LEN ];
-<<<<<<< HEAD
     OTA_ConnectionContext_t * pvConnContext = pxAgentCtx->pvConnectionContext;
-=======
-	OTA_ConnectionContext_t* pvConnContext = pxAgentCtx->pvConnectionContext;
->>>>>>> 94b3363e
 
     /* Try to unsubscribe from the first of two job topics. */
 	xUnSub.qos = IOT_MQTT_QOS_0;
@@ -282,11 +270,7 @@
 
     if( ( xUnSub.topicFilterLength > 0U ) && ( xUnSub.topicFilterLength < sizeof( pcJobTopic ) ) )
     {
-<<<<<<< HEAD
         if( IotMqtt_Unsubscribe( pvConnContext->pvControlClient,
-=======
-        if( IotMqtt_Unsubscribe(pvConnContext->pvControlClient,
->>>>>>> 94b3363e
                                  &xUnSub,
                                  1,                      /* Subscriptions count */
                                  IOT_MQTT_FLAG_WAITABLE, /* flags */
@@ -309,11 +293,7 @@
 
     if( ( xUnSub.topicFilterLength > 0U ) && ( xUnSub.topicFilterLength < sizeof( pcJobTopic ) ) )
     {
-<<<<<<< HEAD
         if( IotMqtt_Unsubscribe( pvConnContext->pvControlClient,
-=======
-        if( IotMqtt_Unsubscribe(pvConnContext->pvControlClient,
->>>>>>> 94b3363e
                                  &xUnSub,
                                  1,                      /* Subscriptions count */
                                  IOT_MQTT_FLAG_WAITABLE, /* flags */
@@ -351,11 +331,7 @@
 {
     IotMqttError_t eResult;
     IotMqttPublishInfo_t xPublishParams;
-<<<<<<< HEAD
     OTA_ConnectionContext_t * pvConnContext = pxAgentCtx->pvConnectionContext;
-=======
-	OTA_ConnectionContext_t* pvConnContext = pxAgentCtx->pvConnectionContext;
->>>>>>> 94b3363e
 
     xPublishParams.pTopicName = pacTopic;
     xPublishParams.topicNameLength = usTopicLen;
@@ -745,11 +721,7 @@
 
     if( ( xOTAUpdateDataSubscription.topicFilterLength > 0U ) && ( xOTAUpdateDataSubscription.topicFilterLength < sizeof( pcOTA_RxStreamTopic ) ) )
     {
-<<<<<<< HEAD
         if( IotMqtt_TimedSubscribe( ( ( OTA_ConnectionContext_t * ) pxAgentCtx->pvConnectionContext )->pvControlClient,
-=======
-        if( IotMqtt_TimedSubscribe(((OTA_ConnectionContext_t*)pxAgentCtx->pvConnectionContext)->pvControlClient,
->>>>>>> 94b3363e
                                     &xOTAUpdateDataSubscription,
                                     1, /* Subscriptions count */
                                     0, /* flags */
