--- conflicted
+++ resolved
@@ -1,9 +1,5 @@
 /*
-<<<<<<< HEAD
  * FreeRTOS OTA V1.2.0
-=======
- * FreeRTOS OTA V1.1.1
->>>>>>> c4bccc00
  * Copyright (C) 2020 Amazon.com, Inc. or its affiliates.  All Rights Reserved.
  *
  * Permission is hereby granted, free of charge, to any person obtaining a copy of
@@ -1979,7 +1975,6 @@
 
                 if( otaconfigAllowDowngrade || ( xErrVersionCheck == kOTA_Err_None ) )
                 {
-<<<<<<< HEAD
                     if( C->ulUpdaterVersion < xAppFirmwareVersion.u.ulVersion32 )
                     {
                         /* The running firmware version is newer than the firmware that performed
@@ -2013,21 +2008,11 @@
                                 OTA_LOG_L1( "[%s] Ignoring job. Device must be rebooted first.\r\n", OTA_METHOD_NAME );
                             }
                         }
-=======
-                    /* The running firmware version is newer than the firmware that performed
-                     * the update or downgrade is allowed so this means we're ready to start
-                     * the self test phase.
-                     *
-                     * Set image state accordingly and update job status with self test identifier.
-                     */
-                    OTA_LOG_L1( "[%s] Setting image state to Testing for file ID %d\r\n", OTA_METHOD_NAME, xOTA_Agent.ulServerFileID );
->>>>>>> c4bccc00
 
                     ( void ) prvSetImageStateWithReason( eOTA_ImageState_Testing, xErrVersionCheck );
                 }
                 else
                 {
-<<<<<<< HEAD
                     /* The running firmware version is newer than the firmware that performed
                      * the update so this means we're ready to start the self test phase.
                      *
@@ -2035,13 +2020,6 @@
                      */
                     OTA_LOG_L1( "[%s] Setting image state to Testing for file ID %d\r\n", OTA_METHOD_NAME, xOTA_Agent.ulServerFileID );
                     ( void ) prvSetImageStateWithReason( eOTA_ImageState_Testing, ( uint32_t ) NULL );
-=======
-                    OTA_LOG_L1( "[%s] Downgrade or same version not allowed, rejecting the update & rebooting.\r\n", OTA_METHOD_NAME );
-                    ( void ) prvSetImageStateWithReason( eOTA_ImageState_Rejected, xErrVersionCheck );
-
-                    /* All reject cases must reset the device. */
-                    ( void ) prvResetDevice(); /* Ignore return code since there's nothing we can do if we can't force reset. */
->>>>>>> c4bccc00
                 }
             }
             else
