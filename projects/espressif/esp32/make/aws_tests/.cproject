<?xml version="1.0" encoding="UTF-8" standalone="no"?>
<?fileVersion 4.0.0?><cproject storage_type_id="org.eclipse.cdt.core.XmlProjectDescriptionStorage">
	<storageModule moduleId="org.eclipse.cdt.core.settings">
		<cconfiguration id="cdt.managedbuild.toolchain.gnu.cross.base.326521835">
			<storageModule buildSystemId="org.eclipse.cdt.managedbuilder.core.configurationDataProvider" id="cdt.managedbuild.toolchain.gnu.cross.base.326521835" moduleId="org.eclipse.cdt.core.settings" name="Default">
				<externalSettings/>
				<extensions>
					<extension id="org.eclipse.cdt.core.ELF" point="org.eclipse.cdt.core.BinaryParser"/>
					<extension id="org.eclipse.cdt.core.GASErrorParser" point="org.eclipse.cdt.core.ErrorParser"/>
					<extension id="org.eclipse.cdt.core.GmakeErrorParser" point="org.eclipse.cdt.core.ErrorParser"/>
					<extension id="org.eclipse.cdt.core.GLDErrorParser" point="org.eclipse.cdt.core.ErrorParser"/>
					<extension id="org.eclipse.cdt.core.CWDLocator" point="org.eclipse.cdt.core.ErrorParser"/>
					<extension id="org.eclipse.cdt.core.GCCErrorParser" point="org.eclipse.cdt.core.ErrorParser"/>
				</extensions>
			</storageModule>
			<storageModule moduleId="cdtBuildSystem" version="4.0.0">
				<configuration artifactName="${ProjName}" buildProperties="" description="" id="cdt.managedbuild.toolchain.gnu.cross.base.326521835" name="Default" optionalBuildProperties="" parent="org.eclipse.cdt.build.core.emptycfg">
					<folderInfo id="cdt.managedbuild.toolchain.gnu.cross.base.326521835.462981460" name="/" resourcePath="">
						<toolChain id="cdt.managedbuild.toolchain.gnu.cross.base.2112162758" name="Cross GCC" superClass="cdt.managedbuild.toolchain.gnu.cross.base">
							<option id="cdt.managedbuild.option.gnu.cross.prefix.269937286" name="Prefix" superClass="cdt.managedbuild.option.gnu.cross.prefix"/>
							<option id="cdt.managedbuild.option.gnu.cross.path.1260235908" name="Path" superClass="cdt.managedbuild.option.gnu.cross.path"/>
							<targetPlatform archList="all" binaryParser="org.eclipse.cdt.core.ELF" id="cdt.managedbuild.targetPlatform.gnu.cross.960069731" isAbstract="false" osList="all" superClass="cdt.managedbuild.targetPlatform.gnu.cross"/>
							<builder buildPath="${ProjDirPath}/../../../../../vendors/espressif/boards/esp32/aws_tests" id="cdt.managedbuild.builder.gnu.cross.1581552309" keepEnvironmentInBuildfile="false" managedBuildOn="false" name="Gnu Make Builder" superClass="cdt.managedbuild.builder.gnu.cross">
								<outputEntries>
									<entry flags="VALUE_WORKSPACE_PATH|RESOLVED" kind="outputPath" name=""/>
								</outputEntries>
							</builder>
							<tool id="cdt.managedbuild.tool.gnu.cross.c.compiler.509676656" name="Cross GCC Compiler" superClass="cdt.managedbuild.tool.gnu.cross.c.compiler">
								<option IS_BUILTIN_EMPTY="false" IS_VALUE_EMPTY="false" id="gnu.c.compiler.option.include.paths.1006771808" name="Include paths (-I)" superClass="gnu.c.compiler.option.include.paths" useByScannerDiscovery="false" valueType="includePath">
<<<<<<< HEAD
									<listOptionValue builtIn="false" value="&quot;${workspace_loc:/aws_tests/config_files}&quot;"/>
									<listOptionValue builtIn="false" value="&quot;${workspace_loc:/aws_tests/lib/aws/include/private}&quot;"/>
									<listOptionValue builtIn="false" value="&quot;${workspace_loc:/aws_tests/lib/aws/bluetooth_low_energy/espressif}&quot;"/>
									<listOptionValue builtIn="false" value="&quot;${workspace_loc:/aws_tests/lib/aws/include}&quot;"/>
									<listOptionValue builtIn="false" value="&quot;${workspace_loc:/aws_tests/lib/aws/include/bluetooth_low_energy}&quot;"/>
									<listOptionValue builtIn="false" value="&quot;${workspace_loc:/aws_tests/lib/aws/include/FreeRTOS_POSIX}&quot;"/>
									<listOptionValue builtIn="false" value="&quot;${workspace_loc:/aws_tests/lib/aws/include/FreeRTOS_POSIX/sys}&quot;"/>
									<listOptionValue builtIn="false" value="&quot;${workspace_loc:/aws_tests/lib/aws/include/platform}&quot;"/>
									<listOptionValue builtIn="false" value="&quot;${workspace_loc:/aws_tests/lib/aws/FreeRTOS-Plus-TCP/include}&quot;"/>
									<listOptionValue builtIn="false" value="&quot;${workspace_loc:/aws_tests/lib/third_party/esp-idf/components/nvs_flash/include}&quot;"/>
									<listOptionValue builtIn="false" value="&quot;${workspace_loc:/aws_tests/lib/third_party/mbedtls/include}&quot;"/>
									<listOptionValue builtIn="false" value="&quot;${workspace_loc:/aws_tests/lib/third_party/jsmn}&quot;"/>
									<listOptionValue builtIn="false" value="&quot;${workspace_loc:/aws_tests/application_code/common_tests/include}&quot;"/>
									<listOptionValue builtIn="false" value="&quot;${workspace_loc:/aws_tests/lib/third_party/unity/src}&quot;"/>
									<listOptionValue builtIn="false" value="&quot;${workspace_loc:/aws_tests/lib/third_party/unity/extras/fixture/src}&quot;"/>
=======
									<listOptionValue builtIn="false" value="&quot;${workspace_loc:/aws_tests/libraries/abstractions/ble_hal/include}&quot;"/>
									<listOptionValue builtIn="false" value="&quot;${workspace_loc:/aws_tests/libraries/3rdparty/unity/src}&quot;"/>
>>>>>>> 3949bfa9
								</option>
								<inputType id="cdt.managedbuild.tool.gnu.c.compiler.input.111155614" superClass="cdt.managedbuild.tool.gnu.c.compiler.input"/>
							</tool>
							<tool id="cdt.managedbuild.tool.gnu.cross.cpp.compiler.255738827" name="Cross G++ Compiler" superClass="cdt.managedbuild.tool.gnu.cross.cpp.compiler">
								<inputType id="cdt.managedbuild.tool.gnu.cpp.compiler.input.749665599" superClass="cdt.managedbuild.tool.gnu.cpp.compiler.input"/>
							</tool>
							<tool id="cdt.managedbuild.tool.gnu.cross.c.linker.635262270" name="Cross GCC Linker" superClass="cdt.managedbuild.tool.gnu.cross.c.linker"/>
							<tool id="cdt.managedbuild.tool.gnu.cross.cpp.linker.2107136496" name="Cross G++ Linker" superClass="cdt.managedbuild.tool.gnu.cross.cpp.linker">
								<inputType id="cdt.managedbuild.tool.gnu.cpp.linker.input.1483589531" superClass="cdt.managedbuild.tool.gnu.cpp.linker.input">
									<additionalInput kind="additionalinputdependency" paths="$(USER_OBJS)"/>
									<additionalInput kind="additionalinput" paths="$(LIBS)"/>
								</inputType>
							</tool>
							<tool id="cdt.managedbuild.tool.gnu.cross.archiver.484499433" name="Cross GCC Archiver" superClass="cdt.managedbuild.tool.gnu.cross.archiver"/>
							<tool id="cdt.managedbuild.tool.gnu.cross.assembler.95212883" name="Cross GCC Assembler" superClass="cdt.managedbuild.tool.gnu.cross.assembler">
								<option id="gnu.both.asm.option.include.paths.643467520" name="Include paths (-I)" superClass="gnu.both.asm.option.include.paths"/>
								<inputType id="cdt.managedbuild.tool.gnu.assembler.input.1904504200" superClass="cdt.managedbuild.tool.gnu.assembler.input"/>
							</tool>
						</toolChain>
					</folderInfo>
				</configuration>
			</storageModule>
			<storageModule moduleId="org.eclipse.cdt.core.externalSettings"/>
		</cconfiguration>
	</storageModule>
	<storageModule moduleId="cdtBuildSystem" version="4.0.0">
		<project id="aws_tests.null.1573449340" name="aws_tests"/>
	</storageModule>
	<storageModule moduleId="org.eclipse.cdt.core.LanguageSettingsProviders"/>
	<storageModule moduleId="refreshScope" versionNumber="2">
		<configuration configurationName="Default">
			<resource resourceType="PROJECT" workspacePath="/aws_tests"/>
		</configuration>
	</storageModule>
	<storageModule moduleId="scannerConfiguration">
		<autodiscovery enabled="true" problemReportingEnabled="true" selectedProfileId=""/>
		<scannerConfigBuildInfo instanceId="cdt.managedbuild.toolchain.gnu.cross.base.326521835;cdt.managedbuild.toolchain.gnu.cross.base.326521835.462981460;cdt.managedbuild.tool.gnu.cross.c.compiler.509676656;cdt.managedbuild.tool.gnu.c.compiler.input.111155614">
			<autodiscovery enabled="true" problemReportingEnabled="true" selectedProfileId=""/>
		</scannerConfigBuildInfo>
		<scannerConfigBuildInfo instanceId="cdt.managedbuild.toolchain.gnu.cross.base.326521835;cdt.managedbuild.toolchain.gnu.cross.base.326521835.462981460;cdt.managedbuild.tool.gnu.cross.cpp.compiler.255738827;cdt.managedbuild.tool.gnu.cpp.compiler.input.749665599">
			<autodiscovery enabled="true" problemReportingEnabled="true" selectedProfileId=""/>
		</scannerConfigBuildInfo>
	</storageModule>
	<storageModule moduleId="org.eclipse.cdt.make.core.buildtargets"/>
</cproject><|MERGE_RESOLUTION|>--- conflicted
+++ resolved
@@ -27,26 +27,8 @@
 							</builder>
 							<tool id="cdt.managedbuild.tool.gnu.cross.c.compiler.509676656" name="Cross GCC Compiler" superClass="cdt.managedbuild.tool.gnu.cross.c.compiler">
 								<option IS_BUILTIN_EMPTY="false" IS_VALUE_EMPTY="false" id="gnu.c.compiler.option.include.paths.1006771808" name="Include paths (-I)" superClass="gnu.c.compiler.option.include.paths" useByScannerDiscovery="false" valueType="includePath">
-<<<<<<< HEAD
-									<listOptionValue builtIn="false" value="&quot;${workspace_loc:/aws_tests/config_files}&quot;"/>
-									<listOptionValue builtIn="false" value="&quot;${workspace_loc:/aws_tests/lib/aws/include/private}&quot;"/>
-									<listOptionValue builtIn="false" value="&quot;${workspace_loc:/aws_tests/lib/aws/bluetooth_low_energy/espressif}&quot;"/>
-									<listOptionValue builtIn="false" value="&quot;${workspace_loc:/aws_tests/lib/aws/include}&quot;"/>
-									<listOptionValue builtIn="false" value="&quot;${workspace_loc:/aws_tests/lib/aws/include/bluetooth_low_energy}&quot;"/>
-									<listOptionValue builtIn="false" value="&quot;${workspace_loc:/aws_tests/lib/aws/include/FreeRTOS_POSIX}&quot;"/>
-									<listOptionValue builtIn="false" value="&quot;${workspace_loc:/aws_tests/lib/aws/include/FreeRTOS_POSIX/sys}&quot;"/>
-									<listOptionValue builtIn="false" value="&quot;${workspace_loc:/aws_tests/lib/aws/include/platform}&quot;"/>
-									<listOptionValue builtIn="false" value="&quot;${workspace_loc:/aws_tests/lib/aws/FreeRTOS-Plus-TCP/include}&quot;"/>
-									<listOptionValue builtIn="false" value="&quot;${workspace_loc:/aws_tests/lib/third_party/esp-idf/components/nvs_flash/include}&quot;"/>
-									<listOptionValue builtIn="false" value="&quot;${workspace_loc:/aws_tests/lib/third_party/mbedtls/include}&quot;"/>
-									<listOptionValue builtIn="false" value="&quot;${workspace_loc:/aws_tests/lib/third_party/jsmn}&quot;"/>
-									<listOptionValue builtIn="false" value="&quot;${workspace_loc:/aws_tests/application_code/common_tests/include}&quot;"/>
-									<listOptionValue builtIn="false" value="&quot;${workspace_loc:/aws_tests/lib/third_party/unity/src}&quot;"/>
-									<listOptionValue builtIn="false" value="&quot;${workspace_loc:/aws_tests/lib/third_party/unity/extras/fixture/src}&quot;"/>
-=======
 									<listOptionValue builtIn="false" value="&quot;${workspace_loc:/aws_tests/libraries/abstractions/ble_hal/include}&quot;"/>
 									<listOptionValue builtIn="false" value="&quot;${workspace_loc:/aws_tests/libraries/3rdparty/unity/src}&quot;"/>
->>>>>>> 3949bfa9
 								</option>
 								<inputType id="cdt.managedbuild.tool.gnu.c.compiler.input.111155614" superClass="cdt.managedbuild.tool.gnu.c.compiler.input"/>
 							</tool>
